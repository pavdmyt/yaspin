--- conflicted
+++ resolved
@@ -17,28 +17,13 @@
 
 lint:
 	@echo "$(OK_COLOR)==> Linting code ...$(NO_COLOR)"
-<<<<<<< HEAD
-	@pylint $(name)/ -rn -f colorized --ignore termcolor.py
+	@pylint $(name)/ ./tests -rn -f colorized --ignore termcolor.py
 
-isort-all:
+isort:
 	@poetry run isort --atomic --verbose $(name)/ tests/ examples/
 
-# black should be available as external tool
-#
-# No way to add it as tool.poetry.dev-dependencies,
-# since it conflicts with any Py <3.6
-black-fmt:
-	black --exclude "termcolor.py" \
-=======
-	@pylint $(name)/ ./tests -rn -f colorized --ignore termcolor.py
-
-isort-all:
-	@poetry run isort -rc --atomic --verbose $(name)/ ./tests ./examples
-
-fmt:
-	black --line-length 79 --exclude "termcolor.py" \
->>>>>>> a2008e09
-	./yaspin ./tests ./examples
+fmt: isort
+	black --exclude "termcolor.py" ./yaspin ./tests ./examples
 
 clean:
 	@echo "$(OK_COLOR)==> Cleaning up files that are already in .gitignore...$(NO_COLOR)"
