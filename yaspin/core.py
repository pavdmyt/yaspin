--- conflicted
+++ resolved
@@ -22,17 +22,13 @@
 import time
 
 from .base_spinner import default_spinner
-<<<<<<< HEAD
-from .compat import PY2, basestring, builtin_str, bytes, iteritems, str  # pylint: disable=redefined-builtin
-=======
 from .compat import PY2, basestring, builtin_str, str
->>>>>>> a2008e09
 from .constants import COLOR_ATTRS, COLOR_MAP, ENCODING, SPINNER_ATTRS
 from .helpers import to_unicode
 from .termcolor import colored
 
 
-class Yaspin(object):  # pylint: disable=useless-object-inheritance,too-many-instance-attributes
+class Yaspin:  # pylint: disable=useless-object-inheritance,too-many-instance-attributes
     """Implements a context manager that spawns a thread
     to write spinner frames into a tty (stdout) during
     context execution.
@@ -472,11 +468,7 @@
     @staticmethod
     def _set_on_color(value):
         # type: (str) -> str
-<<<<<<< HEAD
-        available_values = [k for k, v in iteritems(COLOR_MAP) if v == "on_color"]
-=======
         available_values = [k for k, v in COLOR_MAP.items() if v == "on_color"]
->>>>>>> a2008e09
         if value not in available_values:
             raise ValueError(
                 "'{0}': unsupported on_color value. "
