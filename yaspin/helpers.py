# -*- coding: utf-8 -*-
#
# :copyright: (c) 2021 by Pavlo Dmytrenko.
# :license: MIT, see LICENSE for more details.

"""
yaspin.helpers
~~~~~~~~~~~~~~

Helper functions.
"""

from __future__ import absolute_import

<<<<<<< HEAD
from .compat import bytes  # pylint: disable=redefined-builtin
=======
>>>>>>> a2008e09
from .constants import ENCODING


def to_unicode(text_type, encoding=ENCODING):
    if isinstance(text_type, bytes):
        return text_type.decode(encoding)
    return text_type<|MERGE_RESOLUTION|>--- conflicted
+++ resolved
@@ -1,5 +1,3 @@
-# -*- coding: utf-8 -*-
-#
 # :copyright: (c) 2021 by Pavlo Dmytrenko.
 # :license: MIT, see LICENSE for more details.
 
@@ -12,10 +10,6 @@
 
 from __future__ import absolute_import
 
-<<<<<<< HEAD
-from .compat import bytes  # pylint: disable=redefined-builtin
-=======
->>>>>>> a2008e09
 from .constants import ENCODING
 
 
