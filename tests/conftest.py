# -*- coding: utf-8 -*-

"""
tests.conftest
~~~~~~~~~~~~~~

Tests data.
"""

import signal
import sys

import pytest

from yaspin.constants import COLOR_MAP
from yaspin.signal_handlers import default_handler, fancy_handler


frame_cases = [
    # XXX: try byte strings
    # String types
    "",  # empty
    "+x*",  # ascii str
    "⢄⢂⢁⡁⡈⡐⡠",  # non-ascii in str
    u"⢹⢺⢼⣸",  # non-ascii in unicode str
    # Lists
    [],  # List[]
    [b"\xf0\x9f\x8c\xb2", b"\xf0\x9f\x8e\x84"],  # List[bytes]
    [u"🌲", u"🎄"],  # List[unicode]
    ["⢹", "⢺", "⢼", "⣸"],  # List[str], non-ascii
    # Tuples
    (),  # Tuple[]
    (b"\xf0\x9f\x8c\xb2", b"\xf0\x9f\x8e\x84"),  # Tuple[bytes]
    (u"🌲", u"🎄"),  # Tuple[unicode]
    ("⢹", "⢺", "⢼", "⣸"),  # Tuple[str], non-ascii
]


frame_ids = [
    # String types
    "'empty str'",
    "'ascii str'",
    "'non-ascii str'",
    "'non-ascii unicode str'",
    # Lists
    "'List[]'",
    "'List[bytes]'",
    "'List[unicode]'",
    "'List[str] non-ascii'",
    # Tuples
    "'Tuple[]'",
    "'Tuple[bytes]'",
    "'Tuple[unicode]'",
    "'Tuple[str] non-ascii'",
]


text_cases = [
    # XXX: try byte strings
    "",  # empty
    "Loading",  # ascii str
    "ℙƴ☂ℌøἤ",  # non-ascii in str
    u"Загрузка",  # non-ascii in unicode str
]


text_ids = [
    "'empty'",
    "'ascii str'",
    "'non-ascii str'",
    "'non-ascii unicode str'",
]


@pytest.fixture(scope="session")
def interval():
    return 80


@pytest.fixture(scope="session", params=frame_cases, ids=frame_ids)
def frames(request):
    return request.param


@pytest.fixture(scope="session", params=text_cases, ids=text_ids)
def text(request):
    return request.param


@pytest.fixture(scope="session", params=["left", "right"])
def side(request):
    return request.param


@pytest.fixture(scope="session", params=[False, True], ids=["default", "reversal"])
def reversal(request):
    return request.param


def color_id_func(case):
    if isinstance(case, tuple):
        color, _ = case
    else:
        color = case

    if not color or callable(color):
        val = repr(color)
    else:
        val = color

    return val


def attrs_id_func(case):
    if isinstance(case, list):
        val = ", ".join(case)
    if isinstance(case, tuple):
        attrs, _ = case
        val = ", ".join(attrs)
    return val


@pytest.fixture(
    scope="session",
    ids=color_id_func,
    params=[
        # Empty values
        ("", ""),
        (None, None),
        # Supported text colors
        ("red", "red"),
        ("green", "green"),
        ("yellow", "yellow"),
        ("blue", "blue"),
        ("magenta", "magenta"),
        ("cyan", "cyan"),
        ("white", "white"),
        # Unsupported text colors
        ("Red", ValueError()),
        ("orange", ValueError()),
    ],
)
def color_test_cases(request):
    return request.param


@pytest.fixture(
    scope="session",
    ids=color_id_func,
    params=[
        # Empty values
        ("", ""),
        (None, None),
        # Supported highlights
        ("on_red", "on_red"),
        ("on_green", "on_green"),
        ("on_yellow", "on_yellow"),
        ("on_blue", "on_blue"),
        ("on_magenta", "on_magenta"),
        ("on_cyan", "on_cyan"),
        ("on_white", "on_white"),
        # Unsupported highlights
        ("on_foo", ValueError()),
    ],
)
def on_color_test_cases(request):
    return request.param


@pytest.fixture(
    scope="session",
    ids=attrs_id_func,
    params=[
        # Supported attrs
        (["bold"], ["bold"]),
        (["dark"], ["dark"]),
        (["underline"], ["underline"]),
        (["blink"], ["blink"]),
        (["reverse"], ["reverse"]),
        (["concealed"], ["concealed"]),
        # Multiple attrs
        (["bold", "dark"], ["bold", "dark"]),
        (["bold", "dark", "reverse"], ["bold", "dark", "reverse"]),
        # Unsupported attrs
        (["Dark"], ValueError()),
        (["bold", "bar"], ValueError()),
    ],
)
def attrs_test_cases(request):
    return request.param


@pytest.fixture(
    scope="session",
    ids=color_id_func,
    params=sorted([k for k, v in COLOR_MAP.items() if v == "color"]),
)
def supported_colors(request):
    return request.param


@pytest.fixture(
    scope="session",
    ids=color_id_func,
    params=sorted([k for k, v in COLOR_MAP.items() if v == "on_color"]),
)
def supported_highlights(request):
    return request.param


@pytest.fixture(
    scope="session",
    ids=attrs_id_func,
    params=sorted(
<<<<<<< HEAD
        [[k] for k, v in iteritems(COLOR_MAP) if v == "attrs"]
=======
        [[k] for k, v in COLOR_MAP.items() if v == "attrs"]
>>>>>>> a2008e09
        + [  # noqa: W503
            ["bold", "dark"],
            ["blink", "concealed", "reverse"],
            ["underline", "concealed", "bold", "dark", "blink", "reverse"],
        ]
    ),
)
def supported_attrs(request):
    return request.param


@pytest.fixture(
    scope="session",
    params=[
        # Empty
        b"",
        u"",
        # Success
        b"OK",
        u"OK",
        b"\xe2\x9c\x94",
        u"✔",
        # Sun
        b"\xe2\x98\x80\xef\xb8\x8f",
        u"☀️",
        # Spark
        b"\xf0\x9f\x92\xa5",
        u"💥",
    ],
)
def final_text(request):
    return request.param


@pytest.fixture(
    scope="session",
    params=[
        None,
        {signal.SIGUSR1: signal.SIG_DFL},
        {signal.SIGTERM: signal.SIG_IGN},
        {signal.SIGTERM: signal.default_int_handler},
        {signal.SIGHUP: default_handler},
        {signal.SIGINT: fancy_handler},
        {signal.SIGINT: lambda signum, frame: sys.exit(1)},
        {
            signal.SIGUSR1: signal.SIG_DFL,
            signal.SIGTERM: signal.SIG_IGN,
            signal.SIGHUP: default_handler,
            signal.SIGINT: fancy_handler,
            signal.SIGINT: lambda signum, frame: sys.exit(1),
        },
    ],
    ids=[
        "no sigmap",
        "SIGUSR1 - SIG_DFL",
        "SIGTERM - SIG_IGN",
        "SIGTERM - default_int_handler",
        "SIGHUP - default_handler",
        "SIGINT - fancy_handler",
        "SIGINT - custom handler",
        "Multiple signals-handlers map",
    ],
)
def sigmap_test_cases(request):
    return request.param<|MERGE_RESOLUTION|>--- conflicted
+++ resolved
@@ -212,11 +212,7 @@
     scope="session",
     ids=attrs_id_func,
     params=sorted(
-<<<<<<< HEAD
-        [[k] for k, v in iteritems(COLOR_MAP) if v == "attrs"]
-=======
         [[k] for k, v in COLOR_MAP.items() if v == "attrs"]
->>>>>>> a2008e09
         + [  # noqa: W503
             ["bold", "dark"],
             ["blink", "concealed", "reverse"],
